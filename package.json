--- conflicted
+++ resolved
@@ -12,21 +12,12 @@
   "license": "MIT",
   "homepage": "https://github.com/your-org/n8n-nodes-gemini-tts",
   "author": {
-<<<<<<< HEAD
-    "name": "Your Name",
-    "email": "your.email@example.com"
-  },
-  "repository": {
-    "type": "git",
-    "url": "https://github.com/your-org/n8n-nodes-gemini-tts.git"
-=======
     "name": "SilkePilon",
     "email": "silkepilon2009@gmail.com"
   },
   "repository": {
     "type": "git",
     "url": "https://github.com/silkepilon/n8n-nodes-gemini-tts.git"
->>>>>>> 48504f8c
   },
   "engines": {
     "node": ">=20.15"
